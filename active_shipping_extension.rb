# Uncomment this if you reference any of your controllers in activate
# require_dependency 'application'

class ActiveShippingExtension < Spree::Extension
  version "0.9.0"
  description "Describe your extension here"
  url "http://yourwebsite.com/active_shipping"

  def activate
    [
      Calculator::Ups::Ground,
      Calculator::Ups::NextDayAir,
      Calculator::Ups::NextDayAirEarlyAm,
      Calculator::Ups::NextDayAirSaver,
      Calculator::Ups::Saver,
      Calculator::Ups::SecondDayAir,
      Calculator::Ups::ThreeDaySelect,
<<<<<<< HEAD
      Calculator::Ups::WorldwideExpedited,
      Calculator::Fedex::ExpressSaver,
      Calculator::Fedex::FirstOvernight,
      Calculator::Fedex::Ground,
      Calculator::Fedex::GroundHomeDelivery,
      Calculator::Fedex::InternationalEconomy,
      Calculator::Fedex::InternationalEconomyFreight,
      Calculator::Fedex::InternationalFirst,
      Calculator::Fedex::InternationalGround,
      Calculator::Fedex::InternationalPriority,
      Calculator::Fedex::InternationalPriorityFreight,
      Calculator::Fedex::InternationalPrioritySaturdayDelivery,
      Calculator::Fedex::OneDayFreight,
      Calculator::Fedex::OneDayFreightSaturdayDelivery,
      Calculator::Fedex::PriorityOvernight,
      Calculator::Fedex::PriorityOvernightSaturdayDelivery,
      Calculator::Fedex::StandardOvernight,
      Calculator::Fedex::ThreeDayFreight,
      Calculator::Fedex::ThreeDayFreightSaturdayDelivery,
      Calculator::Fedex::StandardOvernight,
      Calculator::Fedex::ThreeDayFreight,
      Calculator::Fedex::ThreeDayFreightSaturdayDelivery,
      Calculator::Fedex::TwoDay,
      Calculator::Fedex::TwoDayFreight,
      Calculator::Fedex::TwoDayFreightSaturdayDelivery,
      Calculator::Fedex::TwoDaySaturdayDelivery
=======
      Calculator::Usps::MediaMail,
      Calculator::Usps::ExpressMail,
      Calculator::Usps::PriorityMail,
      Calculator::Usps::PriorityMailSmallFlatRateBox,
      Calculator::Usps::PriorityMailRegularMediumFlatRateBoxes,
      Calculator::Usps::PriorityMailLargeFlatRateBox
>>>>>>> 8b4f9f53
    ].each(&:register)
  end
end<|MERGE_RESOLUTION|>--- conflicted
+++ resolved
@@ -15,7 +15,6 @@
       Calculator::Ups::Saver,
       Calculator::Ups::SecondDayAir,
       Calculator::Ups::ThreeDaySelect,
-<<<<<<< HEAD
       Calculator::Ups::WorldwideExpedited,
       Calculator::Fedex::ExpressSaver,
       Calculator::Fedex::FirstOvernight,
@@ -42,14 +41,12 @@
       Calculator::Fedex::TwoDayFreight,
       Calculator::Fedex::TwoDayFreightSaturdayDelivery,
       Calculator::Fedex::TwoDaySaturdayDelivery
-=======
       Calculator::Usps::MediaMail,
       Calculator::Usps::ExpressMail,
       Calculator::Usps::PriorityMail,
       Calculator::Usps::PriorityMailSmallFlatRateBox,
       Calculator::Usps::PriorityMailRegularMediumFlatRateBoxes,
       Calculator::Usps::PriorityMailLargeFlatRateBox
->>>>>>> 8b4f9f53
     ].each(&:register)
   end
 end